--- conflicted
+++ resolved
@@ -863,13 +863,8 @@
         impl AsyncRuntime for TokioRuntime {
             fn block_on<O, Fut: Future<Output = O>, F: FnMut() -> Fut>(&self, mut f: F) -> O {
                 let mut builder = Builder::new_current_thread();
-<<<<<<< HEAD
                 #[cfg(feature = "async-tokio-all-drivers")]
                 builder.enable_all();
-=======
-                #[cfg(feature = "async-tokio-time")]
-                builder.enable_time();
->>>>>>> 4b07c5b4
                 let runtime = builder.build().unwrap();
                 runtime.block_on(f())
             }
