# Tango.rs

<div align="center">
  <a href="https://crates.io/crates/tango-bench"><img src="https://img.shields.io/crates/v/tango-bench" alt="Tango Bench"/></a>
  <a href="https://docs.rs/tango-bench/latest/tango_bench/"><img src="https://img.shields.io/docsrs/tango-bench" alt="Tango Bench"/></a>
</div>

It used to be that benchmarking required a significant amount of time and numerous iterations to arrive at meaningful results, which was particularly arduous when trying to detect subtle changes, such as those within the range of a few percentage points.

Introducing Tango.rs, a novel benchmarking framework that employs [paired benchmarking](https://www.bazhenov.me/posts/paired-benchmarking/) to assess code performance. This approach capitalizes on the fact that it's far more efficient to measure the performance difference between two simultaneously executing functions compared to two functions executed consecutively.

![](https://github.com/bazhenov/tango/blob/dev/assets/sample.png)

Features:

- very high sensitivity to changes which allows to converge on results quicker than traditional (pointwise) approach. Often the fraction of a second is enough;
- ability to compare different versions of the same code from different VCS commits (A/B-benchmarking);
- async support using tokio.rs;
- macOS, Linux and Windows support;

## 1 second, 1 percent, 1 error

Compared to traditional pointwise benchmarking, paired benchmarking is significantly more sensitive to changes. This heightened sensitivity enables the early detection of statistically significant performance variations.

Tango is designed to have the capability to detect a 1% change in performance within just 1 second in at least 9 out of 10 test runs.

## Prerequirements

1. Rust and Cargo toolchain installed (Rust stable is supported on Linux/macOS, nightly is required for Windows)
1. (_Optional_) [`cargo-export`](https://github.com/bazhenov/cargo-export) installed

## Getting started

1. Add cargo dependency and create new benchmark:

   ```toml
   [dev-dependencies]
   tango-bench = "0.6"

   [[bench]]
   name = "factorial"
   harness = false
   ```

1. allows rustc to export symbols for dynamic linking from benchmarks

   - **(Linux/macOS)** Add build script (`build.rs`) with following content

      ```rust,ignore
      fn main() {
          println!("cargo:rustc-link-arg-benches=-rdynamic");
          println!("cargo:rerun-if-changed=build.rs");
      }
      ```

    - **(Windows, nightly required)** Add following code to cargo config (`.cargo/config`)

       ```toml
       [build]
       rustflags = ["-Zexport-executable-symbols"]
       ```

1. Add `benches/factorial.rs` with the following content:

   ```rust,no_run
   use std::hint::black_box;
   use tango_bench::{benchmark_fn, tango_benchmarks, tango_main, IntoBenchmarks};

   pub fn factorial(mut n: usize) -> usize {
       let mut result = 1usize;
       while n > 0 {
           result = result.wrapping_mul(black_box(n));
           n -= 1;
       }
       result
   }

   fn factorial_benchmarks() -> impl IntoBenchmarks {
       [
           benchmark_fn("factorial", |b| b.iter(|| factorial(500))),
       ]
   }

   tango_benchmarks!(factorial_benchmarks());
   tango_main!();
   ```

1. Build and export benchmark to `target/benchmarks` directory:

   ```console
   $ cargo export target/benchmarks -- bench --bench=factorial
   ```

1. Now lets try to modify `factorial.rs` and make factorial faster :)

   ```rust,ignore
   fn factorial_benchmarks() -> impl IntoBenchmarks {
       [
           benchmark_fn("factorial", |b| b.iter(|| factorial(495))),
       ]
   }
   ```

1. Now we can compare new version with already built one:

   ```console
   $ cargo bench -q --bench=factorial -- compare target/benchmarks/factorial
   factorial             [ 375.5 ns ... 369.0 ns ]      -1.58%*
   ```
The result shows that indeed there is indeed ~1% difference between `factorial(500)` and `factorial(495)`.

Additional examples are available in `examples` directory.

## Async support

To use Tango.rs in an asynchronous setup, follow these steps:

1. Add `tokio` and `tango-bench` dependencies to your `Cargo.toml`:

    ```toml
    [dev-dependencies]
    tango-bench = { version = "0.6", features = ["async-tokio"] }

    [[bench]]
    name = "async_factorial"
    harness = false
    ```

<<<<<<< HEAD
    If you need Tokio's timer functionalities (e.g., for `tokio::time::sleep`), you can enable the `async-tokio-all-drivers` feature:

    ```toml
    [dev-dependencies]
    tango-bench = { version = "0.6", features = ["async-tokio-all-drivers"] }
=======
    If you need Tokio's timer functionalities (e.g., for `tokio::time::sleep`), you can enable the `async-tokio-time` feature:

    ```toml
    [dev-dependencies]
    tango-bench = { version = "0.6", features = ["async-tokio-time"] }
>>>>>>> 4b07c5b4
    ```

2. Create `benches/async_factorial.rs` with the following content:

    ```rust,no_run
    use std::hint::black_box;
    use tango_bench::{
        async_benchmark_fn, asynchronous::tokio::TokioRuntime, tango_benchmarks, tango_main,
        IntoBenchmarks,
    };

    pub async fn factorial(mut n: usize) -> usize {
        let mut result = 1usize;
        while n > 0 {
            result = result.wrapping_mul(black_box(n));
            n -= 1;
        }
        result
    }

    fn benchmarks() -> impl IntoBenchmarks {
        [async_benchmark_fn("async_factorial", TokioRuntime, |b| {
            b.iter(|| async { factorial(500).await })
        })]
    }

    tango_benchmarks!(benchmarks());
    tango_main!();
    ```

3. Build and use benchmarks as you do in synchronous case

    ```console
    $ cargo bench -q --bench=async_factorial -- compare
    ```

## Runner arguments

There are several arguments you can pass to the `compare` command to change it behavior

  - `-t`, `--time` – how long to run each benchmark (in seconds)
  - `-s`, `--samples` – how much samples to gather from each benchmark
  - `-f` – filter benchmarks by name. Glob patterns are supported (eg. `*/bench_name/{2,4,8}/**`)
  - `-d [path]` – dump CSV with raw samples in a given directory
  - `--gnuplot` – generate plot for each benchmark (requires gnuplot to be installed)
  - `-o`, `--filter-outliers` – additionally filter outliers
  - `-p`, `--parallel` - run base/candidate functions in 2 different threads instead of interleaving in a single thread
  - `--fail-threshold` – do fail if new version is slower than baseline on a given percentage
  - `--fail-fast` - do fail after first benchmark exceeding fail threshold, not after the whole suite


## Contributing

The project is in its early stages so any help will be appreciated. Here are some ideas you might find interesting

- if you're a library author, trying out tango and providing feedback will be very useful
- take one of the [issues](https://github.com/bazhenov/tango/issues?q=is%3Aissue+is%3Aopen+label%3A%22good+first+issue%22) and try to fix it
- find a way to provide a more user friendly API for registering functions in the system<|MERGE_RESOLUTION|>--- conflicted
+++ resolved
@@ -126,19 +126,11 @@
     harness = false
     ```
 
-<<<<<<< HEAD
     If you need Tokio's timer functionalities (e.g., for `tokio::time::sleep`), you can enable the `async-tokio-all-drivers` feature:
 
     ```toml
     [dev-dependencies]
     tango-bench = { version = "0.6", features = ["async-tokio-all-drivers"] }
-=======
-    If you need Tokio's timer functionalities (e.g., for `tokio::time::sleep`), you can enable the `async-tokio-time` feature:
-
-    ```toml
-    [dev-dependencies]
-    tango-bench = { version = "0.6", features = ["async-tokio-time"] }
->>>>>>> 4b07c5b4
     ```
 
 2. Create `benches/async_factorial.rs` with the following content:
